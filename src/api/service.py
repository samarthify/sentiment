from fastapi import FastAPI, WebSocket, HTTPException, BackgroundTasks, Depends, Response, status
from fastapi.middleware.cors import CORSMiddleware
from fastapi.responses import JSONResponse
import json
import asyncio
from typing import List, Dict, Any, Optional, Tuple
from datetime import datetime, timedelta
import pandas as pd
from pathlib import Path
from pydantic import BaseModel, EmailStr, Field
import logging
import uuid
from uuid import UUID
# Database imports
from sqlalchemy.orm import Session
from sqlalchemy import desc
from . import models, database, admin
from .database import SessionLocal, engine, get_db
from .middlewares import UsageTrackingMiddleware
from sqlalchemy import text
# Import the agent
import sys
import os
sys.path.append(os.path.dirname(os.path.dirname(os.path.abspath(__file__))))
from agent.core import SentimentAnalysisAgent
from utils.mail_sender import MailSender
from utils.scheduled_reports import ReportScheduler

# Import presidential analysis service
from .presidential_service import add_presidential_endpoints

# Import the auth dependency
from .auth import get_current_user_id

from dotenv import load_dotenv
load_dotenv()

# --- Create tables on startup (or use Alembic) ---
# database.Base.metadata.create_all(bind=engine) # Use Alembic upgrade instead
# ----------------------------------------------------

logger = logging.getLogger("api_service")

app = FastAPI()

origins=[
	"http://localhost:3000",
	"http://13.202.48.110:3000",
    "http://localhost:3001",  # Add this
    "http://13.202.48.110:3001",
]
# Configure CORS
app.add_middleware(
    CORSMiddleware,
    allow_origins=origins,  # In production, replace with specific origins
    allow_credentials=True,
    allow_methods=["*"],
    allow_headers=["*"],
)

# Add the usage tracking middleware
app.add_middleware(UsageTrackingMiddleware)


# Include the admin router
app.include_router(admin.router)

# Add presidential analysis endpoints
add_presidential_endpoints(app)

# Initialize agent
try:
    agent = SentimentAnalysisAgent(db_factory=SessionLocal)
except Exception as e:
    logger.error(f"Failed to initialize SentimentAnalysisAgent: {e}", exc_info=True)
    # Decide how to handle this error - exit, run without agent?
    agent = None # Or a dummy agent

# Store active WebSocket connections
active_connections: List[WebSocket] = []

# Initialize email services
mail_sender = MailSender()
report_scheduler = None

# === In-memory data storage ===
# Use pandas DataFrames to store the data
# latest_data_df: Optional[pd.DataFrame] = None
# previous_data_df: Optional[pd.DataFrame] = None
# last_update_time: Optional[datetime] = None
# =============================

class UserSignup(BaseModel):
    id: str
    email: EmailStr
    name: str
    password: str
    is_admin: Optional[bool] = False  # Optional, defaults to False


class DataRecord(BaseModel):
    # Updated to match SentimentData model fields derived from CSV header
    title: Optional[str] = None
    description: Optional[str] = None
    content: Optional[str] = None
    url: Optional[str] = None
    published_date: Optional[datetime] = None
    source: Optional[str] = None
    source_url: Optional[str] = None
    query: Optional[str] = None
    language: Optional[str] = None
    platform: Optional[str] = None
    date: Optional[datetime] = None # Specific 'date' field
    text: Optional[str] = None
    file_source: Optional[str] = None
    id: Optional[str] = None # This corresponds to 'original_id' in the DB model
    alert_id: Optional[int] = None
    published_at: Optional[datetime] = None # Specific 'published_at' field
    source_type: Optional[str] = None
    country: Optional[str] = None
    favorite: Optional[bool] = None
    tone: Optional[str] = None
    source_name: Optional[str] = None
    parent_url: Optional[str] = None
    parent_id: Optional[str] = None
    children: Optional[int] = None
    direct_reach: Optional[int] = None
    cumulative_reach: Optional[int] = None
    domain_reach: Optional[int] = None
    tags: Optional[str] = None # Consider Union[List[str], str] or just str
    score: Optional[float] = None # General score
    alert_name: Optional[str] = None
    type: Optional[str] = None # 'type' field
    post_id: Optional[str] = None
    retweets: Optional[int] = None
    likes: Optional[int] = None
    user_location: Optional[str] = None
    comments: Optional[int] = None
    user_name: Optional[str] = None
    user_handle: Optional[str] = None
    user_avatar: Optional[str] = None
    sentiment_label: Optional[str] = None
    sentiment_score: Optional[float] = None
    sentiment_justification: Optional[str] = None

class DataUpdateRequest(BaseModel):
    user_id: str # Added user_id field
    data: List[DataRecord]

class CommandRequest(BaseModel):
    command: str
    params: Optional[Dict[str, Any]] = None

async def broadcast_update(message: Dict[str, Any]):
    """Broadcast updates to all connected clients"""
    for connection in active_connections:
        try:
            await connection.send_json(message)
        except:
            # Remove connection safely if send fails
            if connection in active_connections:
                active_connections.remove(connection)

@app.websocket("/ws")
async def websocket_endpoint(websocket: WebSocket):
    await websocket.accept()
    active_connections.append(websocket)
    try:
        while True:
            # Keep connection alive and handle incoming messages
            data = await websocket.receive_text()
            if data == "ping":
                await websocket.send_text("pong")
            elif data == "status":
                # Avoid blocking websocket: run agent call in executor or make agent async
                status_data = agent.get_status() # Assuming get_status is fast
                await websocket.send_json(status_data)
    except Exception as e:
        logger.warning(f"WebSocket error or connection closed: {e}")
    finally:
        if websocket in active_connections:
             active_connections.remove(websocket)

@app.get("/status")
async def get_status():
    """Get current agent status"""
    # This likely doesn't need DB access unless status includes DB stats
    return agent.get_status()

@app.post("/command")
async def execute_command(request: CommandRequest):
    """Execute a command on the agent"""
    # This likely doesn't need DB access unless command involves DB
    result = agent.execute_command(request.command, request.params)
    if not result['success']:
        raise HTTPException(status_code=400, detail=result['message'])
    # Avoid blocking: run get_status in executor if it becomes slow
    status_data = agent.get_status()
    await broadcast_update({'type': 'status_update', 'data': status_data})
    return result

def parse_datetime(dt_input: Optional[Any]) -> Optional[datetime]:
    """Helper function to parse and clean datetime fields"""
    if dt_input is None:
        return None
    
    parsed_dt = None
    if isinstance(dt_input, str):
        try:
            # Try to parse string datetime, including 'Z' timezone indicator (for ISO format)
            parsed_dt = datetime.fromisoformat(dt_input.replace('Z', '+00:00'))
        except ValueError:
            logger.warning(f"Could not parse timestamp: {dt_input}. Setting to None.")
            return None
    elif isinstance(dt_input, datetime):
        parsed_dt = dt_input
    else:
        logger.warning(f"Unexpected type for timestamp: {type(dt_input)}. Setting to None.")
        return None

    # Ensure the datetime is naive (no timezone)
    if parsed_dt and parsed_dt.tzinfo:
        return parsed_dt.replace(tzinfo=None)
    
    return parsed_dt

@app.post("/data/update")
async def update_data(request: DataUpdateRequest, db: Session = Depends(get_db)):
    try:
        user_id = request.user_id  # Get user_id from request
        new_records = request.data
        if not new_records:
            return {"status": "success", "message": "No new data received."}

        current_run_time = datetime.now()  # Timestamp for this batch
        db_objects = []  # To store all the records to be added

        for record in new_records:
            logger.debug(f"Row: {record}")
            db_obj = models.SentimentData(
                user_id=user_id, # Assign the user ID from the request
                run_timestamp=current_run_time,
                 # Map all fields from DataRecord to SentimentData
                title=record.title,
                description=record.description,
                content=record.content,
                url=record.url,
                published_date=parse_datetime(record.published_date),
                source=record.source,
                source_url=record.source_url,
                query=record.query,
                language=record.language,
                platform=record.platform,
                date=parse_datetime(record.date), # Specific 'date' field
                text=record.text,
                file_source=record.file_source,
                original_id=record.id, # Map request 'id' to DB 'original_id'
                alert_id=record.alert_id,
                published_at=parse_datetime(record.published_at), # Specific 'published_at'
                source_type=record.source_type,
                country=record.country,
                favorite=record.favorite,
                tone=record.tone,
                source_name=record.source_name,
                parent_url=record.parent_url,
                parent_id=record.parent_id,
                children=record.children,
                direct_reach=record.direct_reach,
                cumulative_reach=record.cumulative_reach,
                domain_reach=record.domain_reach,
                tags=record.tags, # Assuming tags is a string; adjust if it's list/JSON
                score=record.score,
                alert_name=record.alert_name,
                type=record.type,
                post_id=record.post_id,
                retweets=record.retweets,
                likes=record.likes,
                user_location=record.user_location,
                comments=record.comments,
                user_name=record.user_name,
                user_handle=record.user_handle,
                user_avatar=record.user_avatar,
                sentiment_label=record.sentiment_label,
                sentiment_score=record.sentiment_score,
                sentiment_justification=record.sentiment_justification # Added justification
            )
            db_objects.append(db_obj)

        if db_objects:
            db.add_all(db_objects)
            db.commit()  # Commit the transaction
            logger.info(f"Successfully added {len(db_objects)} records to the database.")
            return {"status": "success", "message": f"Data updated with {len(db_objects)} records."}
        else:
            return {"status": "success", "message": "No records to add."}

    except Exception as e:
        db.rollback()  # Rollback in case of error during commit
        logger.error(f"Error updating database: {e}", exc_info=True)
        raise HTTPException(status_code=500, detail=f"Error updating database: {e}")


def get_latest_run_timestamp(db: Session, user_id: Optional[str] = None) -> Optional[datetime]:
    """Helper function to get the timestamp of the most recent run, optionally filtered by user_id."""
    query = db.query(models.SentimentData.run_timestamp)
    if user_id:
        query = query.filter(models.SentimentData.user_id == user_id)
    
    latest_run = query.order_by(desc(models.SentimentData.run_timestamp)).first()
    return latest_run[0] if latest_run else None

def deduplicate_sentiment_data(records: List[models.SentimentData]) -> List[models.SentimentData]:
    """
    Deduplicate sentiment data records based on content similarity.
    Uses the same logic as the data processor to ensure consistency.
    """
    if not records:
        return records
    
    logger.info(f"Starting deduplication of {len(records)} records")
    
    # Convert to list of dictionaries for easier processing
    records_dict = []
    for record in records:
        # Get the main text content
        text_content = record.text or record.content or record.title or record.description or ""
        records_dict.append({
            'record': record,
            'text': text_content,
            'normalized_text': normalize_text_for_dedup(text_content)
        })
    
    # Remove exact duplicates based on normalized text
    seen_texts = set()
    unique_records = []
    
    for item in records_dict:
        normalized_text = item['normalized_text']
        if normalized_text not in seen_texts:
            seen_texts.add(normalized_text)
            unique_records.append(item['record'])
    
    logger.info(f"After exact deduplication: {len(unique_records)} records (removed {len(records) - len(unique_records)} duplicates)")
    
    # Remove similar content (simplified version for performance)
    final_records = remove_similar_content(unique_records)
    
    logger.info(f"After similarity deduplication: {len(final_records)} records (removed {len(unique_records) - len(final_records)} similar records)")
    
    return final_records

def normalize_text_for_dedup(text: str) -> str:
    """
    Normalize text for deduplication (same logic as data processor).
    """
    if not text:
        return ""
    
    # Convert to lowercase
    text = text.lower()
    
    # Remove extra whitespace
    text = ' '.join(text.split())
    
    # Remove common punctuation that doesn't affect meaning
    import re
    text = re.sub(r'[^\w\s]', '', text)
    
    return text.strip()

def remove_similar_content(records: List[models.SentimentData], similarity_threshold: float = 0.85) -> List[models.SentimentData]:
    """
    Remove records with similar content using a simplified approach.
    """
    if len(records) <= 1:
        return records
    
    # Convert to list of dictionaries for processing
    records_data = []
    for record in records:
        text_content = record.text or record.content or record.title or record.description or ""
        records_data.append({
            'record': record,
            'text': text_content,
            'normalized_text': normalize_text_for_dedup(text_content)
        })
    
    # Simple similarity check based on text length and content overlap
    indices_to_keep = []
    
    for i, item1 in enumerate(records_data):
        keep_record = True
        
        for j in range(i + 1, len(records_data)):
            item2 = records_data[j]
            
            # Skip if we already decided to drop this record
            if j in indices_to_keep:
                continue
            
            # Quick length check
            len1, len2 = len(item1['normalized_text']), len(item2['normalized_text'])
            if len1 == 0 or len2 == 0:
                continue
            
            # Calculate similarity based on common words
            words1 = set(item1['normalized_text'].split())
            words2 = set(item2['normalized_text'].split())
            
            if len(words1) == 0 or len(words2) == 0:
                continue
            
            intersection = len(words1.intersection(words2))
            union = len(words1.union(words2))
            
            if union > 0:
                similarity = intersection / union
                
                # If similarity is high, keep the longer/more detailed record
                if similarity > similarity_threshold:
                    if len(item1['text']) < len(item2['text']):
                        keep_record = False
                        break
                    else:
                        # Mark the other record to be dropped
                        indices_to_keep.append(j)
        
        if keep_record:
            indices_to_keep.append(i)
    
    # Return only the records we decided to keep
    return [records_data[i]['record'] for i in indices_to_keep if i < len(records_data)]

@app.get("/latest-data")
async def get_latest_data(db: Session = Depends(get_db)):
    """Get all processed data with AI justification containing 'Recommended Action' that mentions target individual - PUBLIC ACCESS"""
    try:
        logger.info("Latest data endpoint called (public access)")
        from sqlalchemy import text
        from sqlalchemy import or_
        
        # Test database connection first
        try:
            db.execute(text("SELECT 1"))
            logger.info("Database connection successful")
        except Exception as db_error:
            logger.error(f"Database connection failed: {str(db_error)}")
            return {"status": "error", "message": f"Database connection failed: {str(db_error)}"}
        
        # Get target individual configuration (use a default user ID for public access)
        default_user_id = "6440da7f-e630-4b2f-884e-a8721cc9a9c0"  # Your default user
        target_config = db.query(models.TargetIndividualConfiguration)\
                         .filter(models.TargetIndividualConfiguration.user_id == default_user_id)\
                         .order_by(models.TargetIndividualConfiguration.created_at.desc())\
                         .first()
        
        if not target_config:
            logger.warning("No target config found, returning all data with AI justification containing 'Recommended Action'")
            # Fallback: return all data with AI justification containing "Recommended Action"
            results = db.query(models.SentimentData)\
                        .filter(models.SentimentData.sentiment_justification.isnot(None))\
                        .filter(models.SentimentData.sentiment_justification != "")\
                        .filter(models.SentimentData.sentiment_justification.ilike("%Recommended Action%"))\
                        .all()
        else:
            logger.info(f"Found target config: {target_config.individual_name} with {len(target_config.query_variations)} variations")
            
            # Build search conditions for target individual
            search_terms = [target_config.individual_name] + target_config.query_variations
            
            # Create OR conditions for all search terms
            search_conditions = []
            for term in search_terms:
                if term and term.strip():  # Only add non-empty terms
                    search_conditions.append(
                        or_(
                            models.SentimentData.text.ilike(f"%{term}%"),
                            models.SentimentData.title.ilike(f"%{term}%"),
                            models.SentimentData.content.ilike(f"%{term}%")
                        )
                    )
            
            if search_conditions:
                # Combine all search conditions with OR
                combined_search = or_(*search_conditions)
                
                # Get data with AI justification containing "Recommended Action", mentions target individual
                results = db.query(models.SentimentData)\
                            .filter(models.SentimentData.sentiment_justification.isnot(None))\
                            .filter(models.SentimentData.sentiment_justification != "")\
                            .filter(models.SentimentData.sentiment_justification.ilike("%Recommended Action%"))\
                            .filter(combined_search)\
                            .all()
            else:
                # No valid search terms, return empty
                results = []
        
        logger.info(f"Found {len(results)} records with AI justification containing 'Recommended Action' and mentioning target individual")
        
        if not results:
            target_name = target_config.individual_name if target_config else "target individual"
            return {"status": "error", "message": f"No data with AI justification containing 'Recommended Action' and mentioning {target_name} available."}
        
        # Apply deduplication to remove duplicate content
        deduplicated_results = deduplicate_sentiment_data(results)
        logger.info(f"After deduplication: {len(deduplicated_results)} unique records")
        
        data_list = [row.to_dict() for row in deduplicated_results]

        return {
            "status": "success",
            "data": data_list, 
            "record_count": len(data_list),
<<<<<<< HEAD
            "note": f"Public access to data with AI justification mentioning {target_config.individual_name if target_config else 'target individual'} (all sentiment types included, deduplicated)"
=======
            "note": f"Public access to data with AI justification containing 'Recommended Action' and mentioning {target_config.individual_name if target_config else 'target individual'}"
>>>>>>> 2363dbcc
        }
    except Exception as e:
        logger.error(f"Error fetching data from DB: {str(e)}", exc_info=True)
        return {"status": "error", "message": f"Error fetching data: {str(e)}"}
@app.get("/comparison-data")
async def get_comparison_data(db: Session = Depends(get_db), user_id: str = Depends(get_current_user_id)) -> Dict[str, Any]:
    """Get the latest and second-latest datasets from the DB for comparison for the authenticated user."""
    logger.debug(f"Fetching comparison data for user: {user_id}")
    try:
        # Find the two most recent distinct run timestamps for this user
        distinct_timestamps = db.query(models.SentimentData.run_timestamp)\
                                .filter(models.SentimentData.user_id == user_id)\
                                .distinct()\
                                .order_by(desc(models.SentimentData.run_timestamp))\
                                .limit(2)\
                                .all()

        if len(distinct_timestamps) < 2:
            return {"status": "error", "message": "Not enough data available for comparison (need at least two distinct runs for this user)."}

        latest_run_time = distinct_timestamps[0][0]
        previous_run_time = distinct_timestamps[1][0]

        # Fetch data for the latest run for this user
        latest_results = db.query(models.SentimentData)\
                           .filter(models.SentimentData.run_timestamp == latest_run_time)\
                           .filter(models.SentimentData.user_id == user_id)\
                           .all()

        # Fetch data for the previous run for this user
        previous_results = db.query(models.SentimentData)\
                             .filter(models.SentimentData.run_timestamp == previous_run_time)\
                             .filter(models.SentimentData.user_id == user_id)\
                             .all()
        
        # Use the to_dict helper method
        latest_data_list = [row.to_dict() for row in latest_results]
        previous_data_list = [row.to_dict() for row in previous_results]

        return {
            "status": "success",
            "latest_data": latest_data_list,
            "previous_data": previous_data_list,
            "latest_timestamp": latest_run_time.isoformat(),
            "previous_timestamp": previous_run_time.isoformat()
        }
    except Exception as e:
        logger.error(f"Error retrieving comparison data from DB: {str(e)}", exc_info=True)
        return {"status": "error", "message": f"Error retrieving comparison data: {str(e)}"}

@app.get("/metrics")
async def get_metrics():
    """Get current metrics and analysis results (Update if metrics move to DB)"""
    try:
        metrics_file = Path('data/metrics/history.json')
        if metrics_file.exists():
            with open(metrics_file, 'r') as f:
                metrics_data = json.load(f)
            return {"status": "success", "data": metrics_data}
        return {"status": "error", "message": "No metrics data available"}
    except Exception as e:
        return {"status": "error", "message": str(e)}

@app.get("/config")
async def get_config():
    """Get current agent configuration"""
    return {"status": "success", "data": agent.config}

@app.post("/config")
async def update_config(config: Dict[str, Any]):
    """Update agent configuration"""
    result = agent.execute_command('update_config', config)
    if not result['success']:
        raise HTTPException(status_code=400, detail=result['message'])
    return result

# Additional model classes for email endpoints
class EmailNotificationRequest(BaseModel):
    recipients: List[EmailStr]
    subject: str
    message: str

class ReportEmailRequest(BaseModel):
    recipients: List[EmailStr]
    subject: str
    report_content: str
    include_attachment: bool = False
    attachment_path: Optional[str] = None

class ScheduleConfig(BaseModel):
    recipients: List[EmailStr]
    daily_time: str = "08:00"
    weekly_day: str = "Monday"
    monthly_day: int = Field(1, ge=1, le=28)

class EmailConfig(BaseModel):
    provider: str = "protonmail"
    recipients: List[EmailStr] = []
    notifyOnCollection: bool = False
    notifyOnProcessing: bool = False
    notifyOnAnalysis: bool = True
    enabled: bool = False

class TestEmailRequest(BaseModel):
    recipient: EmailStr

@app.post("/email/send")
async def send_email(request: EmailNotificationRequest, db: Session = Depends(get_db)):
    """Send an email using the configured mail sender, requires DB session."""
    try:
        # Pass the db session to mail_sender
        success = mail_sender.send_email(
            db=db,
            recipients=request.recipients,
            subject=request.subject,
            message=request.message # Assuming send_email handles message param correctly
        )
        if success:
            return {"status": "success", "message": "Email sent successfully"}
        else:
            # Mail sender logs errors, return a generic failure
            raise HTTPException(status_code=500, detail="Failed to send email. Check logs for details.")
    except Exception as e:
        logger.error(f"Error in /email/send endpoint: {e}", exc_info=True)
        raise HTTPException(status_code=500, detail=str(e))

@app.get("/email/config")
async def get_email_config(db: Session = Depends(get_db), user_id: str = Depends(get_current_user_id)):
    """Get the current email notification configuration for the authenticated user."""
    try:
        # Filter by user_id and get the latest one for that user
        # Assuming only one config per user is intended (due to unique constraint)
        logger.debug(f"get_email_config: Querying DB for EmailConfiguration with user_id = {user_id}")
        latest_config = db.query(models.EmailConfiguration)\
                          .filter(models.EmailConfiguration.user_id == user_id)\
                          .order_by(models.EmailConfiguration.created_at.desc())\
                          .first()
        
        logger.debug(f"get_email_config: DB query result: {latest_config}") # Log query result
        if not latest_config:
            # Return default values if no configuration is found
            default_config = EmailConfig( 
                provider="mailersend",
                recipients=[], 
                enabled=False,
                notifyOnCollection=False,
                notifyOnProcessing=False,
                notifyOnAnalysis=True
            )
            return JSONResponse(status_code=status.HTTP_200_OK, content=default_config.dict())
            
        # Convert DB model to Pydantic model
        config_data = EmailConfig(
            # Ensure provider from DB is returned, which should be 'mailersend' after a POST
            provider=latest_config.provider, 
            recipients=latest_config.recipients if latest_config.recipients else [], 
            enabled=latest_config.enabled,
            notifyOnCollection=latest_config.notify_on_collection,
            notifyOnProcessing=latest_config.notify_on_processing,
            notifyOnAnalysis=latest_config.notify_on_analysis
        )
        
        return JSONResponse(status_code=status.HTTP_200_OK, content=config_data.dict())
        
    except Exception as e:
        error_message = f"Failed to retrieve email configuration: {str(e)}"
        logger.error(f"Error getting email config: {e}", exc_info=True)
        # Return a JSON response with the error detail
        return JSONResponse(
            status_code=status.HTTP_500_INTERNAL_SERVER_ERROR, 
            content={"detail": error_message}
        )

@app.post("/email/config")
async def update_email_config(config: EmailConfig, db: Session = Depends(get_db), user_id: str = Depends(get_current_user_id)):
    """Update or create the email notification configuration for the authenticated user."""
    logger.debug(f"Updating email config for user: {user_id}")
    try:
        # --- Fetch SMTP server from environment --- 
        # --- Use EMAIL_SERVER as per user's .env --- 
        smtp_server_env = os.getenv("EMAIL_SERVER") 
        if not smtp_server_env:
             # --- Update error message to reflect correct variable name ---
             logger.error("CRITICAL: EMAIL_SERVER environment variable is not set. Cannot save email configuration.")
             raise HTTPException(status_code=500, detail="Email server (EMAIL_SERVER) is not configured on the backend.")
        # ------------------------------------------------------------

        provider_name = "env_configured" # Indicate config comes from .env

        # Check if config exists for the user
        existing_config = db.query(models.EmailConfiguration)\
                            .filter(models.EmailConfiguration.user_id == user_id)\
                            .first()

        if existing_config:
            # Update existing config
            existing_config.provider = provider_name
            existing_config.smtp_server = smtp_server_env # Update with value from env
            existing_config.enabled = config.enabled
            existing_config.recipients = config.recipients
            existing_config.notify_on_collection = config.notifyOnCollection
            existing_config.notify_on_processing = config.notifyOnProcessing
            existing_config.notify_on_analysis = config.notifyOnAnalysis
            db.commit()
            db.refresh(existing_config)
            config_id = existing_config.id
        else:
            # Create new configuration record, including the user_id
            new_config = models.EmailConfiguration(
                user_id=user_id, # Assign the authenticated user's ID
                provider=provider_name, 
                smtp_server=smtp_server_env, # Use value from env
                enabled=config.enabled,\
                recipients=config.recipients, 
                notify_on_collection=config.notifyOnCollection,\
                notify_on_processing=config.notifyOnProcessing,\
                notify_on_analysis=config.notifyOnAnalysis
            )
            db.add(new_config)
            db.commit()
            db.refresh(new_config)
            config_id = new_config.id
        
        return {"status": "success", "message": "Email configuration updated successfully.", "config_id": config_id}
    except Exception as e:
        db.rollback()
        logger.error(f"Error updating email config: {e}", exc_info=True)
        # Return JSON error response
        return JSONResponse(
            status_code=status.HTTP_500_INTERNAL_SERVER_ERROR, 
            content={"detail": f"Failed to update email configuration: {str(e)}"}
        )

@app.post("/email/test")
async def send_test_email(request: TestEmailRequest, db: Session = Depends(get_db)):
    """Send a test email to verify configuration, requires DB session."""
    try:
        # Pass the db session to mail_sender
        success = mail_sender.send_email(
            db=db, 
            recipients=[request.recipient], # send_email expects a list
            subject="Test Email from Sentiment Analysis System",
            body="This is a test email to verify that your email configuration is working correctly."
        )
        if success:
            return {"status": "success", "message": "Test email sent successfully"}
        else:
            raise HTTPException(status_code=500, detail="Failed to send test email. Check logs for details.")
    except Exception as e:
        logger.error(f"Error in /email/test endpoint: {e}", exc_info=True)
        raise HTTPException(status_code=500, detail=str(e))

@app.post("/email/protonmail-test")
async def test_protonmail_connection(request: TestEmailRequest, db: Session = Depends(get_db)):
    """Test specifically the ProtonMail connection, requires DB session."""
    # This test seems less relevant now as the server is fetched from DB. 
    # Keeping structure but relying on DB config.
    try:
        # We don't need to manually set provider/server anymore.
        # mail_sender.send_email will fetch the latest config (which includes the server)
        
        success = mail_sender.send_email(
            db=db,
            recipients=[request.recipient],
            subject="DB Config Test from Sentiment Analysis System", # Changed subject slightly
            body="This is a test email sent using the configuration currently stored in the database."
        )
        
        if success:
            return {"status": "success", "message": "Test email sent successfully using DB configuration"}
        else:
            raise HTTPException(status_code=500, detail="Failed to send test email using DB configuration. Check logs.")
            
    except Exception as e:
        logger.error(f"Error in /email/protonmail-test endpoint: {e}", exc_info=True)
        raise HTTPException(status_code=500, detail=f"Test failed: {str(e)}")

@app.post("/email/send-report")
async def send_report_email(request: ReportEmailRequest, db: Session = Depends(get_db)):
    """Send a formatted report email, requires DB session."""
    try:
        attachment = request.attachment_path if request.include_attachment else None
        # Pass the db session to mail_sender
        success = mail_sender.send_report_email(
            db=db,
            recipients=request.recipients,
            subject=request.subject,
            report_content=request.report_content,
            report_file=attachment
        )
        if success:
            return {"status": "success", "message": "Report email sent successfully"}
        else:
            raise HTTPException(status_code=500, detail="Failed to send report email. Check logs.")
    except Exception as e:
        logger.error(f"Error in /email/send-report endpoint: {e}", exc_info=True)
        raise HTTPException(status_code=500, detail=str(e))

@app.post("/email/schedule")
async def schedule_reports(config: ScheduleConfig, background_tasks: BackgroundTasks, db: Session = Depends(get_db)):
    """Configure and start the email report scheduler, requires DB factory."""
    global report_scheduler
    
    try:
        # Stop existing scheduler if running
        if report_scheduler:
            logger.info("Stopping existing report scheduler...")
            report_scheduler.stop()
        
        logger.info(f"Creating new report scheduler with recipients: {config.recipients}")
        # Create new scheduler with DB factory and updated configuration (recipients)
        report_scheduler = ReportScheduler(db_factory=SessionLocal, recipients=config.recipients)
        
        report_scheduler.schedule_reports(
            daily_time=config.daily_time,
            weekly_day=config.weekly_day,
            monthly_day=config.monthly_day
        )
        
        # Start scheduler in background
        # Ensure start_scheduler function uses the global report_scheduler
        logger.info("Adding scheduler start task to background...")
        background_tasks.add_task(start_scheduler) 
        
        return {
            "status": "success", 
            "message": "Report scheduler configured and started",
            "config": config.dict()
        }
    except Exception as e:
        logger.error(f"Error configuring scheduler: {e}", exc_info=True)
        raise HTTPException(status_code=500, detail=str(e))

@app.get("/email/schedule/status")
async def get_scheduler_status():
    """Get the current status of the report scheduler"""
    global report_scheduler
    
    if not report_scheduler:
        return {"status": "inactive", "message": "Scheduler has not been configured"}
    
    is_running = (report_scheduler.scheduler_thread and 
                 report_scheduler.scheduler_thread.is_alive())
    
    return {
        "status": "active" if is_running else "stopped",
        "recipients": report_scheduler.recipients,
        "message": "Scheduler is running" if is_running else "Scheduler is stopped"
    }

@app.post("/email/schedule/stop")
async def stop_scheduler():
    """Stop the email report scheduler"""
    global report_scheduler
    
    if not report_scheduler:
        return {"status": "inactive", "message": "Scheduler has not been configured"}
        
    report_scheduler.stop()
    return {"status": "success", "message": "Scheduler stopped successfully"}

def start_scheduler():
    """Start the report scheduler (called by background task)."""
    global report_scheduler
    if report_scheduler:
        try:
             logger.info("Starting report scheduler thread...")
             report_scheduler.start() # Ensure this is NOT commented out
             logger.info("Report scheduler started successfully.")
        except Exception as e:
             logger.error(f"Failed to start report scheduler thread: {e}", exc_info=True)

# Update model for target individual management
class TargetIndividualConfig(BaseModel):
    individual_name: str
    query_variations: List[str]

@app.get("/target")
async def get_target_individual(db: Session = Depends(get_db), user_id: UUID = Depends(get_current_user_id)):
    """Get the target individual configuration for the authenticated user."""
    # --- Added detailed logging --- 
    try:
        # Filter by user_id
        logger.debug(f"get_target_individual: Querying DB for TargetIndividualConfiguration with user_id = {user_id}")
        config = db.query(models.TargetIndividualConfiguration)\
                 .filter(models.TargetIndividualConfiguration.user_id == user_id)\
                 .order_by(models.TargetIndividualConfiguration.created_at.desc())\
                 .first()
        
        logger.debug(f"get_target_individual: DB query result: {config}") # Log query result
        # --- End added logging ---

        if not config:
            # Return default values if no configuration is found
            default_data = TargetIndividualConfig(individual_name="Default", query_variations=[]).dict()
            return JSONResponse(content={"status": "success", "data": default_data})
            
        # Convert DB model to Pydantic model
        config_data = TargetIndividualConfig(
            individual_name=config.individual_name,
            query_variations=config.query_variations # Assumes query_variations is stored as JSON
        )
        
        # Return explicit success structure
        return JSONResponse(content={"status": "success", "data": config_data.dict()})
    except Exception as e:
        logger.error(f"Error getting target config: {e}", exc_info=True)
        # Keep raising HTTPException on error
        raise HTTPException(status_code=500, detail=f"Failed to retrieve target individual configuration: {str(e)}")

from uuid import UUID
from .models import User

@app.post("/target")
async def update_target_individual(target_config: TargetIndividualConfig, db: Session = Depends(get_db), user_id: UUID = Depends(get_current_user_id)):
    """Update or create the target individual configuration for the authenticated user."""
    logger.debug(f"Updating target config for user: {user_id}")
    try:
        # Check if a config already exists for this user
        # user = db.query(models.User).filter(models.User.id == user_id).first()
        user = db.query(User).filter(User.id == user_id).first()
        if not user:
            raise HTTPException(status_code=404, detail="User not found")
        existing_config = db.query(models.TargetIndividualConfiguration)\
                            .filter(models.TargetIndividualConfiguration.user_id == user_id)\
                            .first()
       
        if existing_config:
            # Update existing config
            existing_config.individual_name = target_config.individual_name
            existing_config.query_variations = target_config.query_variations
            db.commit()
            db.refresh(existing_config)
            config_id = existing_config.id
        else:
            new_config = models.TargetIndividualConfiguration(\
                user_id=user_id, # Assign the authenticated user's ID
                individual_name=target_config.individual_name,\
                query_variations=target_config.query_variations
            )
            db.add(new_config)
            logger.info(f"Attempting to commit new target config for user {user_id}...") # Log before commit
            db.commit()
            logger.info(f"Successfully committed new target config for user {user_id}.") # Log after commit
            db.refresh(new_config)
            config_id = new_config.id
        
        # Broadcast the update via websocket
        await broadcast_update({
            'type': 'target_update',
            'data': target_config.dict() # Send the newly set config
        })
        
        return {
            "status": "success", 
            "message": "Target individual configuration updated successfully",
            "config_id": config_id,
            "data": target_config.dict()
        }
    except Exception as e:
        db.rollback()
        logger.error(f"Error updating target config: {e}", exc_info=True)
        raise HTTPException(status_code=500, detail=f"Failed to update target individual configuration: {str(e)}")

@app.post("/agent/trigger-run", status_code=status.HTTP_202_ACCEPTED)
async def trigger_agent_run(background_tasks: BackgroundTasks, user_id: str = Depends(get_current_user_id)):
    """Triggers a data collection and analysis run for the authenticated user."""
    logger.info(f"Agent run triggered manually by user: {user_id}")
    if agent is None:
        raise HTTPException(status_code=503, detail="Agent is not initialized.")
        
    try:
        # Correctly call the run_single_cycle method
        background_tasks.add_task(agent.run_single_cycle, user_id=user_id)
        logger.info("Manual agent data collection task added to background via API.")
        return {"status": "success", "message": f"Agent run triggered for user {user_id}."}
        
    except Exception as e:
        # This exception would likely occur during task *scheduling*, not execution
        logger.error(f"Error scheduling agent run via API: {e}", exc_info=True)
        raise HTTPException(status_code=500, detail=f"Internal server error scheduling agent run: {str(e)}")

class SupabaseSignupPayload(BaseModel):
    id: UUID
    email: EmailStr
          
class SupabaseSignupPayload(BaseModel):
    id: str                     # Supabase user.id (UUID)
    email: EmailStr
    name: str
    password: str               # You may ignore storing this
    is_admin: Optional[bool] = False

@app.post("/user/register")
async def register_user(payload: SupabaseSignupPayload, db: Session = Depends(get_db)):
    print(f"📥 Received register request for: {payload.email}")

    existing_user = db.query(models.User).filter(models.User.email == payload.email).first()
    if existing_user:
        print("⚠️ User already exists")
        return {"status": "success", "message": "User already exists"}

    try:
        new_user = models.User(
            id=payload.id,
            email=payload.email,
            created_at=datetime.utcnow(),
            last_login=datetime.utcnow(),
            is_admin=payload.is_admin,
            api_calls_count=0,
            data_entries_count=0
        )

        db.add(new_user)
        db.commit()
        db.refresh(new_user)

        print(f"✅ New user created: {new_user.email}")
        return {"status": "success", "message": "User registered"}
    except Exception as e:
        db.rollback()
        print(f"❌ DB error: {e}")
        raise HTTPException(status_code=500, detail=str(e))


@app.post("/admin/sync-users")
async def sync_users_from_supabase(db: Session = Depends(get_db), _: str = Depends(admin.admin_only)):
    """
    Synchronize users from Supabase auth to local database.
    This would typically call the Supabase admin API.
    """
    try:
        # In a real implementation, you would call the Supabase admin API here
        # For now, we'll just return a placeholder response
        return {"status": "success", "message": "User sync not implemented yet"}
    except Exception as e:
        logger.error(f"Error syncing users: {e}")
        raise HTTPException(status_code=500, detail=f"Internal server error: {str(e)}")

@app.on_event("startup")
async def startup_event():
    global report_scheduler
    logger.info("API Service starting up...")
    # Initialize scheduler at startup, passing DB factory 
    # Starts without specific recipients - they are configured via API
    try:
        logger.info("Initializing report scheduler at startup...")
        report_scheduler = ReportScheduler(db_factory=SessionLocal)
        # Optional: Start scheduler immediately? Or wait for config?
        # start_scheduler() # Uncomment if you want it running by default
        logger.info("Report scheduler initialized.")
    except Exception as e:
        logger.error(f"Failed to initialize report scheduler at startup: {e}", exc_info=True)
        
    # Set up initial admin user if none exists
    try:
        db = SessionLocal()
        admin_user = db.query(models.User).filter(models.User.is_admin == True).first()
        if not admin_user:
            try:
                # Create first admin user
                admin_id = uuid.uuid4()
                admin_email = "admin@example.com"  # You should change this in production
                admin_user = models.User(
                    id=admin_id,
                    email=admin_email,
                    is_admin=True
                )
                logger.info("Creating initial admin user")
                db.add(admin_user)
                db.commit()
                logger.info(f"Created initial admin user with ID: {admin_id}")
            except Exception as e:
                logger.error(f"Failed to create admin user: {e}")
                db.rollback()
        db.close()
    except Exception as e:
        logger.error(f"Error checking/creating admin user: {e}")

    # Optional: Start the agent if it has a background loop
    if agent and hasattr(agent, 'start'):
        try:
             logger.info("Ensuring SentimentAnalysisAgent background tasks are NOT started automatically.")
             # agent.start() # <<< MAKE SURE THIS LINE IS COMMENTED OUT
             logger.info("SentimentAnalysisAgent start() call is correctly commented out in startup_event.")
        except Exception as e:
             # This block should ideally not be reached if agent.start() is commented out
             logger.error(f"Unexpected error related to agent start in startup_event: {e}", exc_info=True)

    logger.info("API Service startup complete.")

@app.get("/media-sources/newspapers")
async def get_newspaper_sources(db: Session = Depends(get_db)):
    """Get newspaper sources with sentiment analysis"""
    try:
        logger.info("Newspaper endpoint called")
        
        # Query newspaper sources from the database - load all data
        # Newspapers are typically identified by source names containing news-related keywords
        newspaper_keywords = [
            'guardian', 'times', 'post', 'tribune', 'herald', 'gazette', 'chronicle',
            'observer', 'independent', 'telegraph', 'express', 'mirror', 'mail',
            'punch', 'vanguard', 'thisday', 'premium', 'sun', 'business', 'daily',
            'gulf-times', 'peninsula', 'qatar tribune', 'qna', 'lusail', 'al-watan',
            'times of india', 'indian express', 'hindustan', 'the hindu', 'economic times',
            'the nation', 'nation'
        ]
        
        # First, let's check what data exists in the database
        total_data_query = text("SELECT COUNT(*) as total FROM sentiment_data")
        total_result = db.execute(total_data_query)
        total_count = total_result.fetchone().total
        logger.info(f"Total records in database: {total_count}")
        
        # Check what platforms exist
        platforms_query = text("SELECT DISTINCT platform FROM sentiment_data WHERE platform IS NOT NULL")
        platforms_result = db.execute(platforms_query)
        platforms = [row.platform for row in platforms_result]
        logger.info(f"Available platforms: {platforms}")
        
        # Check what source_names exist
        sources_query = text("SELECT DISTINCT source_name FROM sentiment_data WHERE source_name IS NOT NULL LIMIT 10")
        sources_result = db.execute(sources_query)
        sources = [row.source_name for row in sources_result]
        logger.info(f"Sample source_names: {sources}")
        
        # Build the query to find newspaper sources
        newspaper_conditions = []
        for keyword in newspaper_keywords:
            newspaper_conditions.append(f"LOWER(source_name) LIKE '%{keyword}%'")
            newspaper_conditions.append(f"LOWER(source) LIKE '%{keyword}%'")
            newspaper_conditions.append(f"LOWER(platform) LIKE '%{keyword}%'")
        
        # If no newspaper-specific data found, try to get any data with news-like sources
        if not newspaper_conditions:
            newspaper_conditions = [
                "LOWER(source_name) LIKE '%news%'",
                "LOWER(source) LIKE '%news%'",
                "LOWER(platform) LIKE '%news%'",
                "LOWER(source_name) LIKE '%paper%'",
                "LOWER(source) LIKE '%paper%'",
                "LOWER(platform) LIKE '%paper%'"
            ]
        
        newspaper_condition = " OR ".join(newspaper_conditions)
        logger.info(f"Newspaper condition: {newspaper_condition}")
        
        query = text(f"""
            SELECT 
                source_name,
                source,
                platform,
                COUNT(*) as coverage_count,
                AVG(sentiment_score) as avg_sentiment_score,
                SUM(CASE WHEN sentiment_label = 'positive' THEN 1 ELSE 0 END) as positive_count,
                SUM(CASE WHEN sentiment_label = 'negative' THEN 1 ELSE 0 END) as negative_count,
                SUM(CASE WHEN sentiment_label = 'neutral' THEN 1 ELSE 0 END) as neutral_count,
                MAX(date) as last_updated
            FROM sentiment_data 
            WHERE ({newspaper_condition})
            GROUP BY source_name, source, platform
            ORDER BY coverage_count DESC
            LIMIT 10
        """)
        
        result = db.execute(query)
        rows = list(result)
        logger.info(f"Found {len(rows)} newspaper sources")
        
        newspapers = []
        for row in rows:
            logger.info(f"Processing newspaper source: {row.source_name} / {row.source} / {row.platform}")
            total_articles = row.coverage_count
            positive_pct = (row.positive_count / total_articles * 100) if total_articles > 0 else 0
            negative_pct = (row.negative_count / total_articles * 100) if total_articles > 0 else 0
            neutral_pct = (row.neutral_count / total_articles * 100) if total_articles > 0 else 0
            
            # Determine bias level based on sentiment distribution
            if positive_pct > 60:
                bias_level = "Supportive"
            elif negative_pct > 60:
                bias_level = "Critical"
            else:
                bias_level = "Neutral"
            
            # Get recent articles for this source with detailed information
            recent_articles_query = text("""
                SELECT title, sentiment_label, sentiment_score, sentiment_justification, date, text, url, source_name, platform
                FROM sentiment_data 
                WHERE (LOWER(source_name) LIKE :source_pattern OR LOWER(source) LIKE :source_pattern OR LOWER(platform) LIKE :source_pattern)
                ORDER BY date DESC
                LIMIT 3
            """)
            
            source_pattern = f"%{row.source_name.lower() if row.source_name else (row.platform.lower() if row.platform else row.source.lower())}%"
            recent_result = db.execute(recent_articles_query, {
                "source_pattern": source_pattern
            })
            
            recent_articles = []
            for article in recent_result:
                # Use title if available, otherwise extract headline from text
                headline = article.title if article.title and article.title.strip() else extract_headline_from_text(article.text)
                
                recent_articles.append({
                    "title": headline,
                    "sentiment": article.sentiment_label or "neutral",
                    "sentiment_score": float(article.sentiment_score) if article.sentiment_score else 0.0,
                    "sentiment_justification": article.sentiment_justification or "No AI justification available",
                    "date": article.date.isoformat() if article.date else None,
                    "text": article.text or "No content available",
                    "url": article.url or None,
                    "source_name": article.source_name or "Unknown Source",
                    "platform": article.platform or "Unknown Platform"
                })
            
            # Generate website URL based on source name
            source_name_lower = (row.source_name or row.platform or row.source or "").lower()
            website_url = ""
            
            # Map common newspapers to their official websites
            if 'punch' in source_name_lower:
                website_url = "https://www.punchng.com"
            elif 'vanguard' in source_name_lower:
                website_url = "https://www.vanguardngr.com"
            elif 'thisday' in source_name_lower:
                website_url = "https://www.thisdaylive.com"
            elif 'guardian' in source_name_lower:
                website_url = "https://www.guardian.ng"
            elif 'tribune' in source_name_lower:
                website_url = "https://www.tribuneonlineng.com"
            elif 'daily trust' in source_name_lower or 'dailytrust' in source_name_lower:
                website_url = "https://www.dailytrust.com"
            elif 'premium times' in source_name_lower or 'premiumtimes' in source_name_lower:
                website_url = "https://www.premiumtimesng.com"
            elif 'sun' in source_name_lower:
                website_url = "https://www.sunnewsonline.com"
            elif 'business day' in source_name_lower or 'businessday' in source_name_lower:
                website_url = "https://www.businessday.ng"
            elif 'daily post' in source_name_lower or 'dailypost' in source_name_lower:
                website_url = "https://www.dailypost.ng"
            elif 'legit' in source_name_lower:
                website_url = "https://www.legit.ng"
            elif 'sahara reporters' in source_name_lower or 'saharareporters' in source_name_lower:
                website_url = "https://www.saharareporters.com"
            elif 'nairametrics' in source_name_lower:
                website_url = "https://www.nairametrics.com"
            elif 'blueprint' in source_name_lower:
                website_url = "https://www.blueprint.ng"
            elif 'the cable' in source_name_lower or 'thecable' in source_name_lower:
                website_url = "https://www.thecable.ng"
            elif 'independent' in source_name_lower:
                website_url = "https://www.independent.ng"
            elif 'nan' in source_name_lower:
                website_url = "https://www.nannews.ng"
            else:
                # For unknown newspapers, construct a potential URL
                newspaper_name = row.source_name or row.platform or row.source or "Unknown Newspaper"
                website_url = f"https://www.{newspaper_name.lower().replace(' ', '')}.com"
            
            newspapers.append({
                "name": row.source_name or row.platform or row.source or "Unknown Newspaper",
                "logo": "📰",
                "sentiment_score": float(row.avg_sentiment_score) if row.avg_sentiment_score else 0.0,
                "bias_level": bias_level,
                "coverage_count": int(row.coverage_count),
                "last_updated": "2 hours ago",  # This would need to be calculated from actual data
                "top_headlines": [article["title"] for article in recent_articles[:2]],
                "recent_articles": recent_articles,
                "website_url": website_url
            })
        
        logger.info(f"Returning {len(newspapers)} newspaper sources")
        return {"status": "success", "data": newspapers}
        
    except Exception as e:
        logger.error(f"Error fetching newspaper sources: {e}")
        return {"status": "error", "message": str(e)}

@app.get("/media-sources/twitter")
async def get_twitter_sources(db: Session = Depends(get_db)):
    """Get Twitter/X sources with sentiment analysis"""
    try:
        logger.info("Twitter endpoint called")
        
        # Query Twitter sources from the database - load all data
        # Twitter sources are typically identified by platform being 'X' or 'Twitter'
        # Add filtering to prioritize Nigerian content and exclude Indian content
        twitter_condition = """
            (LOWER(platform) LIKE '%x%' OR LOWER(platform) LIKE '%twitter%')
            AND (
                LOWER(text) LIKE '%nigeria%' OR 
                LOWER(text) LIKE '%nigerian%' OR 
                LOWER(text) LIKE '%lagos%' OR 
                LOWER(text) LIKE '%abuja%' OR 
                LOWER(text) LIKE '%tinubu%' OR
                LOWER(user_location) LIKE '%nigeria%' OR
                LOWER(user_location) LIKE '%lagos%' OR
                LOWER(user_location) LIKE '%abuja%'
            )
            AND NOT (
                LOWER(text) LIKE '%india%' OR 
                LOWER(text) LIKE '%indian%' OR 
                LOWER(text) LIKE '%delhi%' OR 
                LOWER(text) LIKE '%mumbai%' OR
                LOWER(user_location) LIKE '%india%' OR
                LOWER(user_location) LIKE '%delhi%' OR
                LOWER(user_location) LIKE '%mumbai%'
            )
        """
        
        # First, let's check what data exists in the database
        total_data_query = text("SELECT COUNT(*) as total FROM sentiment_data")
        total_result = db.execute(total_data_query)
        total_count = total_result.fetchone().total
        logger.info(f"Total records in database: {total_count}")
        
        # Check what platforms exist
        platforms_query = text("SELECT DISTINCT platform FROM sentiment_data WHERE platform IS NOT NULL")
        platforms_result = db.execute(platforms_query)
        platforms = [row.platform for row in platforms_result]
        logger.info(f"Available platforms: {platforms}")
        
        # Check what source_names exist
        sources_query = text("SELECT DISTINCT source_name FROM sentiment_data WHERE source_name IS NOT NULL LIMIT 10")
        sources_result = db.execute(sources_query)
        sources = [row.source_name for row in sources_result]
        logger.info(f"Sample source_names: {sources}")
        
        logger.info(f"Twitter condition: {twitter_condition}")
        
        query = text(f"""
            SELECT 
                source_name,
                source,
                platform,
                user_name,
                user_handle,
                COUNT(*) as coverage_count,
                AVG(sentiment_score) as avg_sentiment_score,
                SUM(CASE WHEN sentiment_label = 'positive' THEN 1 ELSE 0 END) as positive_count,
                SUM(CASE WHEN sentiment_label = 'negative' THEN 1 ELSE 0 END) as negative_count,
                SUM(CASE WHEN sentiment_label = 'neutral' THEN 1 ELSE 0 END) as neutral_count,
                MAX(date) as last_updated
            FROM sentiment_data 
            WHERE ({twitter_condition})
            GROUP BY source_name, source, platform, user_name, user_handle
            ORDER BY coverage_count DESC
            LIMIT 10
        """)
        
        result = db.execute(query)
        rows = list(result)
        logger.info(f"Found {len(rows)} Twitter sources")
        
        twitter_accounts = []
        for row in rows:
            logger.info(f"Processing Twitter source: {row.user_name} / {row.user_handle} / {row.source_name} / {row.platform}")
            total_tweets = row.coverage_count
            positive_pct = (row.positive_count / total_tweets * 100) if total_tweets > 0 else 0
            negative_pct = (row.negative_count / total_tweets * 100) if total_tweets > 0 else 0
            neutral_pct = (row.neutral_count / total_tweets * 100) if total_tweets > 0 else 0
            
            # Determine bias level based on sentiment distribution
            if positive_pct > 60:
                bias_level = "Supportive"
            elif negative_pct > 60:
                bias_level = "Critical"
            else:
                bias_level = "Neutral"
            
            # Determine category based on user name and handle
            user_name_lower = (row.user_name or "").lower()
            user_handle_lower = (row.user_handle or "").lower()
            
            if any(keyword in user_name_lower or keyword in user_handle_lower for keyword in ['gov', 'official', 'minister', 'president', 'vice']):
                category = "Government Official"
            elif any(keyword in user_name_lower or keyword in user_handle_lower for keyword in ['news', 'media', 'journalist', 'reporter']):
                category = "Media Personality"
            elif any(keyword in user_name_lower or keyword in user_handle_lower for keyword in ['ceo', 'business', 'entrepreneur']):
                category = "Business Leader"
            else:
                category = "Public Figure"
            
            # Get recent tweets for this source
            recent_tweets_query = text("""
                SELECT title, sentiment_label, date, user_handle, user_name
                FROM sentiment_data 
                WHERE (LOWER(user_handle) LIKE :handle_pattern OR LOWER(user_name) LIKE :name_pattern)
                ORDER BY date DESC
                LIMIT 3
            """)
            
            handle_pattern = f"%{row.user_handle.lower() if row.user_handle else ''}%"
            name_pattern = f"%{row.user_name.lower() if row.user_name else ''}%"
            recent_result = db.execute(recent_tweets_query, {
                "handle_pattern": handle_pattern,
                "name_pattern": name_pattern
            })
            
            recent_tweets = []
            for tweet in recent_result:
                # Use title if available, otherwise extract headline from text
                tweet_text = tweet.title if tweet.title and tweet.title.strip() else "No content available"
                
                recent_tweets.append({
                    "text": tweet_text,
                    "sentiment": tweet.sentiment_label or "neutral",
                    "engagement": round(1000 + (hash(tweet_text) % 5000), 0) if tweet_text != "No content available" else 1000,  # Mock engagement
                    "time": "2 hours ago"  # This would need to be calculated from actual data
                })
            
            # Generate top hashtags based on content
            top_hashtags = ['#Nigeria', '#News', '#Updates']
            if 'politics' in user_name_lower or 'politics' in user_handle_lower:
                top_hashtags = ['#Nigeria', '#Politics', '#Government']
            elif 'business' in user_name_lower or 'business' in user_handle_lower:
                top_hashtags = ['#Nigeria', '#Business', '#Economy']
            elif 'sports' in user_name_lower or 'sports' in user_handle_lower:
                top_hashtags = ['#Nigeria', '#Sports', '#Football']
            
            # Generate Twitter profile URL
            profile_url = ""
            if row.user_handle:
                # Remove @ symbol if present and create Twitter profile URL
                handle = row.user_handle.replace('@', '') if row.user_handle.startswith('@') else row.user_handle
                profile_url = f"https://twitter.com/{handle}"
            elif row.user_name:
                # Use user name as fallback
                profile_url = f"https://twitter.com/{row.user_name.replace(' ', '')}"
            else:
                profile_url = ""
            
            twitter_accounts.append({
                "name": row.user_name or row.user_handle or row.source_name or row.platform or "Unknown Twitter User",
                "handle": row.user_handle or f"@{row.user_name}" if row.user_name else "@unknown",
                "logo": "🐦",
                "sentiment_score": float(row.avg_sentiment_score) if row.avg_sentiment_score else 0.0,
                "bias_level": bias_level,
                "followers": f"{round(total_tweets * 1000 + (hash(row.user_handle or row.user_name or 'unknown') % 50000), 0):,}" if row.user_handle or row.user_name else "Unknown",
                "tweets_count": int(row.coverage_count),
                "last_updated": "2 hours ago",  # This would need to be calculated from actual data
                "category": category,
                "verified": True,  # Mock verification status
                "recent_tweets": recent_tweets,
                "top_hashtags": top_hashtags,
                "profile_url": profile_url
            })
        
        logger.info(f"Returning {len(twitter_accounts)} Twitter accounts")
        return {"status": "success", "data": twitter_accounts}
        
    except Exception as e:
        logger.error(f"Error fetching Twitter sources: {e}")
        return {"status": "error", "message": str(e)}

@app.get("/media-sources/television")
async def get_television_sources(db: Session = Depends(get_db)):
    """Get television sources with sentiment analysis"""
    try:
        logger.info("Television endpoint called")
        
        # Query television sources from the database - load all data
        # TV sources are typically identified by source names containing TV-related keywords
        tv_keywords = [
            'tv', 'television', 'channel', 'broadcast', 'cnn', 'bbc', 'fox', 'msnbc',
            'aljazeera', 'al jazeera', 'sky', 'itv', 'channel4', 'ndtv', 'news18',
            'republic', 'zee', 'channels tv', 'tvc', 'arise', 'silverbird',
            # Nigerian TV Channels
            'ait live', 'ait', 'nta', 'stv', 'plus tv', 'plus tv africa', 'plus', 'news central',
            'flip tv', 'trust tv', 'voice tv', 'silverbird tv', 'silverbird'
        ]
        
        # First, let's check what data exists in the database
        total_data_query = text("SELECT COUNT(*) as total FROM sentiment_data")
        total_result = db.execute(total_data_query)
        total_count = total_result.fetchone().total
        logger.info(f"Total records in database: {total_count}")
        
        # Check what platforms exist
        platforms_query = text("SELECT DISTINCT platform FROM sentiment_data WHERE platform IS NOT NULL")
        platforms_result = db.execute(platforms_query)
        platforms = [row.platform for row in platforms_result]
        logger.info(f"Available platforms: {platforms}")
        
        # Check what source_names exist - EXPANDED DEBUGGING
        sources_query = text("SELECT DISTINCT source_name, COUNT(*) as count FROM sentiment_data WHERE source_name IS NOT NULL GROUP BY source_name ORDER BY count DESC LIMIT 20")
        sources_result = db.execute(sources_query)
        sources = [(row.source_name, row.count) for row in sources_result]
        logger.info(f"Top source_names with counts: {sources}")
        
        # Also check source and platform fields
        source_query = text("SELECT DISTINCT source, COUNT(*) as count FROM sentiment_data WHERE source IS NOT NULL GROUP BY source ORDER BY count DESC LIMIT 10")
        source_result = db.execute(source_query)
        source_list = [(row.source, row.count) for row in source_result]
        logger.info(f"Top sources with counts: {source_list}")
        
        platform_query = text("SELECT DISTINCT platform, COUNT(*) as count FROM sentiment_data WHERE platform IS NOT NULL GROUP BY platform ORDER BY count DESC LIMIT 10")
        platform_result = db.execute(platform_query)
        platform_list = [(row.platform, row.count) for row in platform_result]
        logger.info(f"Top platforms with counts: {platform_list}")
        
        # Build the query to find TV sources - make it more flexible
        tv_conditions = []
        for keyword in tv_keywords:
            # Escape the keyword for SQL LIKE pattern
            escaped_keyword = keyword.replace("'", "''")
            tv_conditions.append(f"LOWER(source_name) LIKE '%{escaped_keyword}%'")
            tv_conditions.append(f"LOWER(source) LIKE '%{escaped_keyword}%'")
            tv_conditions.append(f"LOWER(platform) LIKE '%{escaped_keyword}%'")
        
        # Only add fallback conditions if we have no TV keywords (which we do have now)
        # This fallback was causing generic "News" entries to appear
        # if not tv_conditions:
        #     tv_conditions = [
        #         "LOWER(source_name) LIKE '%news%'",
        #         "LOWER(source) LIKE '%news%'",
        #         "LOWER(platform) LIKE '%news%'",
        #         "LOWER(source_name) LIKE '%media%'",
        #         "LOWER(source) LIKE '%media%'",
        #         "LOWER(platform) LIKE '%media%'"
        #     ]
        
        tv_condition = " OR ".join(tv_conditions)
        logger.info(f"TV condition: {tv_condition}")
        
        # Debug: Let's see what TV sources we actually have in the database
        debug_query = text("""
            SELECT DISTINCT source_name, COUNT(*) as count 
            FROM sentiment_data 
            WHERE LOWER(source_name) LIKE '%tv%' 
               OR LOWER(source_name) LIKE '%television%'
               OR LOWER(source_name) LIKE '%channel%'
               OR LOWER(source_name) LIKE '%plus%'
               OR LOWER(source_name) LIKE '%ait%'
               OR LOWER(source_name) LIKE '%nta%'
               OR LOWER(source_name) LIKE '%tvc%'
            GROUP BY source_name 
            ORDER BY count DESC
        """)
        debug_result = db.execute(debug_query)
        debug_sources = [(row.source_name, row.count) for row in debug_result]
        logger.info(f"Debug - TV sources in database: {debug_sources}")

        # Create a priority-based query that favors specific TV channels over generic news sources
        query = text(f"""
            SELECT 
                source_name,
                source,
                platform,
                COUNT(*) as coverage_count,
                AVG(sentiment_score) as avg_sentiment_score,
                SUM(CASE WHEN sentiment_label = 'positive' THEN 1 ELSE 0 END) as positive_count,
                SUM(CASE WHEN sentiment_label = 'negative' THEN 1 ELSE 0 END) as negative_count,
                SUM(CASE WHEN sentiment_label = 'neutral' THEN 1 ELSE 0 END) as neutral_count,
                MAX(date) as last_updated,
                CASE 
                    WHEN LOWER(source_name) LIKE '%tvc%' THEN 1
                    WHEN LOWER(source_name) LIKE '%channels tv%' THEN 1
                    WHEN LOWER(source_name) LIKE '%ait%' THEN 1
                    WHEN LOWER(source_name) LIKE '%nta%' THEN 1
                    WHEN LOWER(source_name) LIKE '%plus tv%' THEN 1
                    WHEN LOWER(source_name) LIKE '%news central%' THEN 1
                    WHEN LOWER(source_name) LIKE '%trust tv%' THEN 1
                    WHEN LOWER(source_name) LIKE '%silverbird%' THEN 1
                    WHEN LOWER(source_name) LIKE '%stv%' THEN 1
                    WHEN LOWER(source_name) LIKE '%flip tv%' THEN 1
                    WHEN LOWER(source_name) LIKE '%voice tv%' THEN 1
                    WHEN LOWER(source_name) LIKE '%arise%' THEN 1
                    WHEN source_name != 'News' AND source_name IS NOT NULL THEN 2
                    ELSE 3
                END as priority
            FROM sentiment_data 
            WHERE ({tv_condition})
            AND source_name != 'News'  -- Exclude generic "News" entries
            GROUP BY source_name, source, platform
            ORDER BY priority ASC, coverage_count DESC
            LIMIT 10
        """)
        
        result = db.execute(query)
        rows = list(result)
        logger.info(f"Found {len(rows)} TV sources")
        
        television_channels = []
        for row in rows:
            logger.info(f"Processing TV source: {row.source_name} / {row.source} / {row.platform}")
            total_programs = row.coverage_count
            positive_pct = (row.positive_count / total_programs * 100) if total_programs > 0 else 0
            negative_pct = (row.negative_count / total_programs * 100) if total_programs > 0 else 0
            neutral_pct = (row.neutral_count / total_programs * 100) if total_programs > 0 else 0
            
            # Determine bias level based on sentiment distribution
            if positive_pct > 60:
                bias_level = "Supportive"
            elif negative_pct > 60:
                bias_level = "Critical"
            else:
                bias_level = "Neutral"
            
            # Determine category based on source name
            source_name_lower = (row.source_name or row.source or "").lower()
            if any(keyword in source_name_lower for keyword in ['government', 'official', 'state']):
                category = "Government Channel"
            elif any(keyword in source_name_lower for keyword in ['entertainment', 'show', 'movie']):
                category = "Entertainment Channel"
            else:
                category = "News Channel"
            
            # Get recent programs for this source
            recent_programs_query = text("""
                SELECT title, sentiment_label, date, url, source_url
                FROM sentiment_data 
                WHERE (LOWER(source_name) LIKE :source_pattern OR LOWER(source) LIKE :source_pattern)
                ORDER BY date DESC
                LIMIT 3
            """)
            
            source_pattern = f"%{row.source_name.lower() if row.source_name else row.source.lower()}%"
            recent_result = db.execute(recent_programs_query, {
                "source_pattern": source_pattern
            })
            
            recent_programs = []
            for program in recent_result:
                # Use title if available, otherwise extract headline from text
                program_title = program.title if program.title and program.title.strip() else "No title available"
                
                # Use existing URL from database, prioritize url field over source_url
                program_url = program.url if program.url else program.source_url
                
                recent_programs.append({
                    "title": program_title,
                    "sentiment": program.sentiment_label or "neutral",
                    "viewership": round(1.0 + (hash(program_title) % 3), 1) if program_title != "No title available" else 1.0,  # Mock viewership
                    "time": "2 hours ago",  # This would need to be calculated from actual data
                    "youtube_url": program_url
                })
            
            # Generate top topics based on source name and recent content
            top_topics = []
            if 'news' in source_name_lower:
                top_topics = ['#BreakingNews', '#CurrentAffairs', '#Politics']
            elif 'business' in source_name_lower:
                top_topics = ['#Business', '#Economy', '#Markets']
            elif 'sports' in source_name_lower:
                top_topics = ['#Sports', '#Football', '#Athletics']
            else:
                top_topics = ['#News', '#Updates', '#Reports']
            
            # Generate website URL based on source name
            source_name_lower = (row.source_name or row.source or "").lower()
            website_url = ""
            
            # Map common TV channels to their official websites
            if 'tvc' in source_name_lower:
                website_url = "https://www.tvcnews.tv"
            elif 'channels tv' in source_name_lower:
                website_url = "https://www.channelstv.com"
            elif 'ait' in source_name_lower:
                website_url = "https://www.ait.live"
            elif 'nta' in source_name_lower:
                website_url = "https://www.nta.ng"
            elif 'plus tv' in source_name_lower:
                website_url = "https://www.plustvafrica.com"
            elif 'news central' in source_name_lower:
                website_url = "https://www.newscentral.ng"
            elif 'trust tv' in source_name_lower:
                website_url = "https://www.trusttv.ng"
            elif 'silverbird' in source_name_lower:
                website_url = "https://www.silverbirdtv.com"
            elif 'stv' in source_name_lower:
                website_url = "https://www.stv.ng"
            elif 'flip tv' in source_name_lower:
                website_url = "https://www.fliptv.ng"
            elif 'voice tv' in source_name_lower:
                website_url = "https://www.voicetv.ng"
            elif 'arise' in source_name_lower:
                website_url = "https://www.arise.tv"
            else:
                # For unknown channels, construct a potential URL
                channel_name = row.source_name or row.source or "Unknown TV Channel"
                website_url = f"https://www.{channel_name.lower().replace(' ', '')}.com"
            
            television_channels.append({
                "name": row.source_name or row.source or "Unknown TV Channel",
                "logo": "📺",
                "sentiment_score": float(row.avg_sentiment_score) if row.avg_sentiment_score else 0.0,
                "bias_level": bias_level,
                "coverage_count": int(row.coverage_count),
                "last_updated": "1 hour ago",  # This would need to be calculated from actual data
                "category": category,
                "verified": True,  # Mock verification status
                "recent_programs": recent_programs,
                "top_topics": top_topics,
                "website_url": website_url
            })
        
        logger.info(f"Returning {len(television_channels)} television channels")
        return {"status": "success", "data": television_channels}
        
    except Exception as e:
        logger.error(f"Error fetching television sources: {e}")
        return {"status": "error", "message": str(e)}

@app.get("/policy-impact")
async def get_policy_impact_data(db: Session = Depends(get_db)):
    """Get policy impact analysis data based on sentiment analysis"""
    try:
        logger.info("Policy impact endpoint called")
        
        # Define policy keywords to search for in the data
        policy_keywords = [
            'fuel subsidy', 'subsidy removal', 'petrol price', 'diesel price',
            'exchange rate', 'currency policy', 'naira', 'forex',
            'security measures', 'security policy', 'insecurity',
            'economic reforms', 'economic policy', 'budget',
            'tax policy', 'tax reform', 'taxation',
            'education policy', 'school', 'university',
            'health policy', 'healthcare', 'hospital',
            'agriculture policy', 'farming', 'agricultural',
            'infrastructure', 'road', 'bridge', 'construction',
            'corruption', 'anti-corruption', 'transparency'
        ]
        
        # First, let's check what data exists in the database
        total_data_query = text("SELECT COUNT(*) as total FROM sentiment_data")
        total_result = db.execute(total_data_query)
        total_count = total_result.fetchone().total
        logger.info(f"Total records in database: {total_count}")
        
        # Check what platforms exist
        platforms_query = text("SELECT DISTINCT platform FROM sentiment_data WHERE platform IS NOT NULL")
        platforms_result = db.execute(platforms_query)
        platforms = [row.platform for row in platforms_result]
        logger.info(f"Available platforms: {platforms}")
        
        # Check what source_names exist
        sources_query = text("SELECT DISTINCT source_name FROM sentiment_data WHERE source_name IS NOT NULL LIMIT 10")
        sources_result = db.execute(sources_query)
        sources = [row.source_name for row in sources_result]
        logger.info(f"Sample source_names: {sources}")
        
        # Build the query to find policy-related mentions
        policy_conditions = []
        for keyword in policy_keywords:
            policy_conditions.append(f"LOWER(text) LIKE '%{keyword}%'")
            policy_conditions.append(f"LOWER(title) LIKE '%{keyword}%'")
            policy_conditions.append(f"LOWER(content) LIKE '%{keyword}%'")
        
        policy_condition = " OR ".join(policy_conditions)
        logger.info(f"Policy condition: {policy_condition}")
        
        # Query for policy-related data - load all data instead of just latest run
        query = text(f"""
            SELECT 
                date,
                sentiment_score,
                sentiment_label,
                source,
                platform,
                text,
                title,
                COUNT(*) as mention_count
            FROM sentiment_data 
            WHERE ({policy_condition})
            GROUP BY date, sentiment_score, sentiment_label, source, platform, text, title
            ORDER BY date DESC
        """)
        
        result = db.execute(query)
        rows = list(result)
        logger.info(f"Found {len(rows)} policy-related mentions")
        
        # Process the data to identify policies and their impact
        policies = []
        policy_groups = {}
        
        for row in rows:
            logger.info(f"Processing policy mention: {row.title[:50] if row.title else 'No title'} / {row.sentiment_label}")
            # Extract policy name from text/title
            policy_name = extract_policy_name(row.text or row.title or "")
            if not policy_name:
                continue
                
            if policy_name not in policy_groups:
                policy_groups[policy_name] = {
                    'mentions': [],
                    'total_mentions': 0,
                    'positive_mentions': 0,
                    'negative_mentions': 0,
                    'neutral_mentions': 0,
                    'avg_sentiment': 0,
                    'first_mention': None,
                    'last_mention': None
                }
            
            mention_data = {
                'date': row.date.isoformat() if row.date else None,
                'sentiment_score': float(row.sentiment_score) if row.sentiment_score else 0.0,
                'sentiment_label': row.sentiment_label or 'neutral',
                'source': row.source,
                'platform': row.platform,
                'text': row.text,
                'mention_count': int(row.mention_count)
            }
            
            policy_groups[policy_name]['mentions'].append(mention_data)
            policy_groups[policy_name]['total_mentions'] += mention_data['mention_count']
            
            if mention_data['sentiment_label'] == 'positive':
                policy_groups[policy_name]['positive_mentions'] += mention_data['mention_count']
            elif mention_data['sentiment_label'] == 'negative':
                policy_groups[policy_name]['negative_mentions'] += mention_data['mention_count']
            else:
                policy_groups[policy_name]['neutral_mentions'] += mention_data['mention_count']
            
            # Track first and last mention dates
            if not policy_groups[policy_name]['first_mention'] or mention_data['date'] < policy_groups[policy_name]['first_mention']:
                policy_groups[policy_name]['first_mention'] = mention_data['date']
            if not policy_groups[policy_name]['last_mention'] or mention_data['date'] > policy_groups[policy_name]['last_mention']:
                policy_groups[policy_name]['last_mention'] = mention_data['date']
        
        # Convert policy groups to the format expected by the frontend
        for policy_name, data in policy_groups.items():
            logger.info(f"Processing policy group: {policy_name} with {data['total_mentions']} mentions")
            if data['total_mentions'] < 5:  # Only include policies with significant mentions
                continue
                
            # Calculate average sentiment
            total_sentiment = sum(m['sentiment_score'] * m['mention_count'] for m in data['mentions'])
            data['avg_sentiment'] = total_sentiment / data['total_mentions'] if data['total_mentions'] > 0 else 0
            
            # Determine policy status
            days_since_last_mention = 0
            if data['last_mention']:
                last_mention_date = datetime.fromisoformat(data['last_mention'].split('T')[0])
                days_since_last_mention = (datetime.now() - last_mention_date).days
            
            if days_since_last_mention <= 7:
                status = 'active'
            elif days_since_last_mention <= 30:
                status = 'recent'
            else:
                status = 'historical'
            
            # Calculate recovery rate (simplified)
            recovery_rate = 0.0
            if data['avg_sentiment'] > -0.3:
                recovery_rate = 0.3
            elif data['avg_sentiment'] > -0.6:
                recovery_rate = 0.15
            else:
                recovery_rate = 0.05
            
            # Determine public reaction
            if data['avg_sentiment'] > 0.3:
                public_reaction = 'positive'
            elif data['avg_sentiment'] < -0.6:
                public_reaction = 'high_negative'
            elif data['avg_sentiment'] < -0.3:
                public_reaction = 'moderate_negative'
            else:
                public_reaction = 'mixed'
            
            policies.append({
                'id': policy_name.lower().replace(' ', '_'),
                'name': policy_name,
                'announcement_date': data['first_mention'] or datetime.now().isoformat().split('T')[0],
                'status': status,
                'current_sentiment': data['avg_sentiment'],
                'pre_announcement': data['avg_sentiment'] - 0.1,  # Estimate
                'post_announcement': data['avg_sentiment'] - 0.2,  # Estimate
                'peak_negative': min(data['avg_sentiment'] - 0.3, -0.5),  # Estimate
                'recovery_rate': recovery_rate,
                'media_coverage': data['total_mentions'],
                'public_reaction': public_reaction,
                'mentions': data['mentions'][:10]  # Limit to recent mentions
            })
        
        # Sort policies by total mentions (most discussed first)
        policies.sort(key=lambda x: x['media_coverage'], reverse=True)
        
        logger.info(f"Returning {len(policies)} policies")
        return {"status": "success", "data": policies}
        
    except Exception as e:
        logger.error(f"Error fetching policy impact data: {e}")
        return {"status": "error", "message": str(e)}


def extract_policy_name(text):
    """Extract policy name from text content"""
    if not text:
        return None
    
    text_lower = text.lower()
    
    # Define policy patterns
    policy_patterns = [
        ('fuel subsidy', 'Fuel Subsidy Removal'),
        ('subsidy removal', 'Fuel Subsidy Removal'),
        ('petrol price', 'Fuel Price Policy'),
        ('diesel price', 'Fuel Price Policy'),
        ('exchange rate', 'Exchange Rate Policy'),
        ('currency policy', 'Exchange Rate Policy'),
        ('forex', 'Exchange Rate Policy'),
        ('security measures', 'Security Measures'),
        ('security policy', 'Security Measures'),
        ('insecurity', 'Security Measures'),
        ('economic reforms', 'Economic Reforms'),
        ('economic policy', 'Economic Reforms'),
        ('budget', 'Budget Policy'),
        ('tax policy', 'Tax Policy'),
        ('tax reform', 'Tax Policy'),
        ('taxation', 'Tax Policy'),
        ('education policy', 'Education Policy'),
        ('school', 'Education Policy'),
        ('university', 'Education Policy'),
        ('health policy', 'Healthcare Policy'),
        ('healthcare', 'Healthcare Policy'),
        ('hospital', 'Healthcare Policy'),
        ('agriculture policy', 'Agriculture Policy'),
        ('farming', 'Agriculture Policy'),
        ('agricultural', 'Agriculture Policy'),
        ('infrastructure', 'Infrastructure Policy'),
        ('road', 'Infrastructure Policy'),
        ('bridge', 'Infrastructure Policy'),
        ('construction', 'Infrastructure Policy'),
        ('corruption', 'Anti-Corruption Policy'),
        ('anti-corruption', 'Anti-Corruption Policy'),
        ('transparency', 'Anti-Corruption Policy')
    ]
    
    for pattern, policy_name in policy_patterns:
        if pattern in text_lower:
            return policy_name
    
    return None

def extract_headline_from_text(text: str, max_length: int = 100) -> str:
    """Extract a headline from article text by taking the first meaningful line"""
    if not text:
        return "No headline available"
    
    # Split by newlines and find the first non-empty line
    lines = text.strip().split('\n')
    for line in lines:
        line = line.strip()
        if line and len(line) > 10:  # Skip very short lines
            # Clean up the line and limit length
            headline = line[:max_length].strip()
            if len(line) > max_length:
                headline += "..."
            return headline
    
    # If no good line found, take first 100 characters of text
    return text[:max_length].strip() + ("..." if len(text) > max_length else "")

@app.post("/showcase/add-data")
async def add_showcase_data(db: Session = Depends(get_db)):
    """Add showcase data for The Nation newspaper and Arise TV channel"""
    try:
        from datetime import datetime, timedelta
        import uuid
        
        # Sample data for "The Nation" newspaper
        nation_data = [
            {
                "id": str(uuid.uuid4()),
                "source_name": "The Nation",
                "platform": "newspaper",
                "title": "President Tinubu Announces New Economic Reforms for 2025",
                "text": "President Bola Tinubu unveiled comprehensive economic reforms aimed at boosting Nigeria's economic growth. The reforms include tax incentives for businesses and infrastructure development plans.",
                "sentiment_label": "positive",
                "sentiment_score": 0.75,
                "date": (datetime.now() - timedelta(hours=2)).isoformat(),
                "url": "https://thenationonlineng.net/economic-reforms-2025",
                "source": "The Nation Online"
            },
            {
                "id": str(uuid.uuid4()),
                "source_name": "The Nation",
                "platform": "newspaper", 
                "title": "Senate Approves Budget for Youth Development Programs",
                "text": "The Nigerian Senate has approved a substantial budget allocation for youth development and job creation programs across the country. This initiative is expected to benefit millions of young Nigerians.",
                "sentiment_label": "positive",
                "sentiment_score": 0.68,
                "date": (datetime.now() - timedelta(hours=6)).isoformat(),
                "url": "https://thenationonlineng.net/youth-budget-approval",
                "source": "The Nation Online"
            },
            {
                "id": str(uuid.uuid4()),
                "source_name": "The Nation",
                "platform": "newspaper",
                "title": "Analysis: Nigeria's Infrastructure Development Progress",
                "text": "A comprehensive analysis of Nigeria's infrastructure development shows steady progress in road construction, power generation, and digital connectivity. However, challenges remain in rural areas.",
                "sentiment_label": "neutral",
                "sentiment_score": 0.45,
                "date": (datetime.now() - timedelta(hours=12)).isoformat(),
                "url": "https://thenationonlineng.net/infrastructure-analysis",
                "source": "The Nation Online"
            }
        ]
        
        # Sample data for "Arise TV" channel
        arise_data = [
            {
                "id": str(uuid.uuid4()),
                "source_name": "Arise TV",
                "platform": "television",
                "title": "Morning Show: President Tinubu's Economic Vision for Nigeria",
                "text": "In today's morning show, experts discussed President Tinubu's economic vision and its potential impact on Nigeria's development. The program featured analysis from leading economists.",
                "sentiment_label": "positive",
                "sentiment_score": 0.72,
                "date": (datetime.now() - timedelta(hours=3)).isoformat(),
                "url": "https://arisemediagroup.com/morning-show",
                "source": "Arise TV"
            },
            {
                "id": str(uuid.uuid4()),
                "source_name": "Arise TV",
                "platform": "television",
                "title": "News at 9: Updates on Government Policies",
                "text": "Tonight's news program covers the latest updates on government policies, including education reforms and healthcare initiatives. The report provides balanced coverage of ongoing developments.",
                "sentiment_label": "neutral",
                "sentiment_score": 0.55,
                "date": (datetime.now() - timedelta(hours=8)).isoformat(),
                "url": "https://arisemediagroup.com/news-9pm",
                "source": "Arise TV"
            },
            {
                "id": str(uuid.uuid4()),
                "source_name": "Arise TV",
                "platform": "television",
                "title": "Special Report: Nigeria's Democratic Progress",
                "text": "A special investigative report examining Nigeria's democratic progress since the last elections. The program highlights achievements in democratic governance and areas for improvement.",
                "sentiment_label": "positive",
                "sentiment_score": 0.65,
                "date": (datetime.now() - timedelta(hours=15)).isoformat(),
                "url": "https://arisemediagroup.com/special-report",
                "source": "Arise TV"
            }
        ]
        
        # Insert the sample data
        all_data = nation_data + arise_data
        
        for item in all_data:
            # Check if item already exists to avoid duplicates
            existing = db.execute(
                text("SELECT entry_id FROM sentiment_data WHERE title = :title"),
                {"title": item["title"]}
            ).fetchone()
            
            if not existing:
                # Add required fields
                item_with_timestamp = item.copy()
                item_with_timestamp['run_timestamp'] = datetime.now().isoformat()
                # Remove the id field since entry_id is auto-increment
                if 'id' in item_with_timestamp:
                    del item_with_timestamp['id']
                
                db.execute(
                    text("""
                        INSERT INTO sentiment_data 
                        (source_name, platform, title, text, sentiment_label, sentiment_score, date, url, source, run_timestamp)
                        VALUES (:source_name, :platform, :title, :text, :sentiment_label, :sentiment_score, :date, :url, :source, :run_timestamp)
                    """),
                    item_with_timestamp
                )
        
        db.commit()
        
        logger.info(f"Added {len(all_data)} showcase data entries")
        return {
            "status": "success", 
            "message": f"Successfully added showcase data for The Nation and Arise TV",
            "items_added": len(all_data)
        }
        
    except Exception as e:
        logger.error(f"Error adding showcase data: {e}")
        db.rollback()
        return {"status": "error", "message": str(e)}
<|MERGE_RESOLUTION|>--- conflicted
+++ resolved
@@ -511,11 +511,7 @@
             "status": "success",
             "data": data_list, 
             "record_count": len(data_list),
-<<<<<<< HEAD
-            "note": f"Public access to data with AI justification mentioning {target_config.individual_name if target_config else 'target individual'} (all sentiment types included, deduplicated)"
-=======
             "note": f"Public access to data with AI justification containing 'Recommended Action' and mentioning {target_config.individual_name if target_config else 'target individual'}"
->>>>>>> 2363dbcc
         }
     except Exception as e:
         logger.error(f"Error fetching data from DB: {str(e)}", exc_info=True)
